module github.com/projectdiscovery/retryabledns

go 1.18

require (
<<<<<<< HEAD
	github.com/miekg/dns v1.1.53
	github.com/projectdiscovery/retryablehttp-go v1.0.10
=======
	github.com/miekg/dns v1.1.50
	github.com/projectdiscovery/retryablehttp-go v1.0.15
>>>>>>> 954b865b
	github.com/stretchr/testify v1.8.2
)

require github.com/Mzack9999/go-http-digest-auth-client v0.6.1-0.20220414142836-eb8883508809 // indirect

require (
	github.com/asaskevich/govalidator v0.0.0-20210307081110-f21760c49a8d // indirect
	github.com/aymerick/douceur v0.2.0 // indirect
	github.com/davecgh/go-spew v1.1.1 // indirect
	github.com/gorilla/css v1.0.0 // indirect
	github.com/microcosm-cc/bluemonday v1.0.23 // indirect
	github.com/pkg/errors v0.9.1 // indirect
	github.com/pmezard/go-difflib v1.0.0 // indirect
	github.com/projectdiscovery/utils v0.0.19
	github.com/saintfish/chardet v0.0.0-20120816061221-3af4cd4741ca // indirect
	go.uber.org/atomic v1.10.0 // indirect
	go.uber.org/multierr v1.8.0 // indirect
<<<<<<< HEAD
	golang.org/x/mod v0.7.0 // indirect
	golang.org/x/net v0.7.0 // indirect
	golang.org/x/sys v0.5.0 // indirect
	golang.org/x/text v0.7.0 // indirect
	golang.org/x/tools v0.3.0 // indirect
=======
	golang.org/x/mod v0.8.0 // indirect
	golang.org/x/net v0.8.0 // indirect
	golang.org/x/sys v0.6.0 // indirect
	golang.org/x/text v0.8.0 // indirect
	golang.org/x/tools v0.6.0 // indirect
>>>>>>> 954b865b
	gopkg.in/yaml.v3 v3.0.1 // indirect
)<|MERGE_RESOLUTION|>--- conflicted
+++ resolved
@@ -3,13 +3,8 @@
 go 1.18
 
 require (
-<<<<<<< HEAD
 	github.com/miekg/dns v1.1.53
-	github.com/projectdiscovery/retryablehttp-go v1.0.10
-=======
-	github.com/miekg/dns v1.1.50
 	github.com/projectdiscovery/retryablehttp-go v1.0.15
->>>>>>> 954b865b
 	github.com/stretchr/testify v1.8.2
 )
 
@@ -27,18 +22,10 @@
 	github.com/saintfish/chardet v0.0.0-20120816061221-3af4cd4741ca // indirect
 	go.uber.org/atomic v1.10.0 // indirect
 	go.uber.org/multierr v1.8.0 // indirect
-<<<<<<< HEAD
-	golang.org/x/mod v0.7.0 // indirect
-	golang.org/x/net v0.7.0 // indirect
-	golang.org/x/sys v0.5.0 // indirect
-	golang.org/x/text v0.7.0 // indirect
-	golang.org/x/tools v0.3.0 // indirect
-=======
 	golang.org/x/mod v0.8.0 // indirect
 	golang.org/x/net v0.8.0 // indirect
 	golang.org/x/sys v0.6.0 // indirect
 	golang.org/x/text v0.8.0 // indirect
 	golang.org/x/tools v0.6.0 // indirect
->>>>>>> 954b865b
 	gopkg.in/yaml.v3 v3.0.1 // indirect
 )