package retryabledns

import (
	"bytes"
	"encoding/gob"
	"encoding/json"
	"errors"
	"fmt"
	"math/rand"
	"net"
	"strings"
	"sync"
	"sync/atomic"
	"time"

	"github.com/miekg/dns"
	"github.com/projectdiscovery/iputil"
	"github.com/projectdiscovery/retryabledns/doh"
	"github.com/projectdiscovery/retryabledns/hostsfile"
	"github.com/projectdiscovery/retryablehttp-go"
	"github.com/projectdiscovery/sliceutil"
)

var internalRangeCheckerInstance *internalRangeChecker

func init() {
	rand.Seed(time.Now().UnixNano())

	var err error
	internalRangeCheckerInstance, err = newInternalRangeChecker()
	if err != nil {
		fmt.Printf("could not initialize range checker: %s\n", err)
	}
}

// Client is a DNS resolver client to resolve hostnames.
type Client struct {
	resolvers    []Resolver
	options      Options
	serversIndex uint32
	TCPFallback  bool
	udpClient    *dns.Client
	tcpClient    *dns.Client
	dohClient    *doh.Client
	dotClient    *dns.Client
	knownHosts   map[string][]string
}

// New creates a new dns client
func New(baseResolvers []string, maxRetries int) *Client {
	return NewWithOptions(Options{BaseResolvers: baseResolvers, MaxRetries: maxRetries})
}

// New creates a new dns client with options
func NewWithOptions(options Options) *Client {
	parsedBaseResolvers := parseResolvers(sliceutil.Dedupe(options.BaseResolvers))
	var knownHosts map[string][]string
	if options.Hostsfile {
		knownHosts, _ = hostsfile.ParseDefault()
	}
	httpOptions := retryablehttp.DefaultOptionsSingle
	httpOptions.Timeout = options.Timeout
	client := Client{
		options:   options,
		resolvers: parsedBaseResolvers,
		udpClient: &dns.Client{Net: "", Timeout: options.Timeout},
		tcpClient: &dns.Client{Net: TCP.String(), Timeout: options.Timeout},
		dohClient: doh.NewWithOptions(
			doh.Options{
				HttpClient: retryablehttp.NewClient(httpOptions),
			},
		),
		dotClient:  &dns.Client{Net: "tcp-tls", Timeout: options.Timeout},
		knownHosts: knownHosts,
	}
	return &client
}

// ResolveWithSyscall attempts to resolve the host through system calls
func (c *Client) ResolveWithSyscall(host string) (*DNSData, error) {
	ips, err := net.LookupIP(host)
	if err != nil {
		return nil, err
	}
	var d DNSData
	d.Host = host
	for _, ip := range ips {
		if ipv4 := ip.To4(); ipv4 != nil {
			d.A = append(d.A, ip.String())
		} else if ipv6 := ip.To16(); ipv6 != nil {
			d.AAAA = append(d.AAAA, ip.String())
		}
	}

	return &d, nil
}

// Resolve is the underlying resolve function that actually resolves a host
// and gets the ip records for that host.
func (c *Client) Resolve(host string) (*DNSData, error) {
	return c.QueryMultiple(host, []uint16{dns.TypeA, dns.TypeAAAA})
}

// Do sends a provided dns request and return the raw native response
func (c *Client) Do(msg *dns.Msg) (*dns.Msg, error) {
	var resp *dns.Msg
	var err error
	for i := 0; i < c.options.MaxRetries; i++ {
		index := atomic.AddUint32(&c.serversIndex, 1)
		resolver := c.resolvers[index%uint32(len(c.resolvers))]

		switch r := resolver.(type) {
		case *NetworkResolver:
			switch r.Protocol {
			case TCP:
				resp, _, err = c.tcpClient.Exchange(msg, resolver.String())
			case UDP:
				resp, _, err = c.udpClient.Exchange(msg, resolver.String())
			case DOT:
				resp, _, err = c.dotClient.Exchange(msg, resolver.String())
			}
		case *DohResolver:
			method := doh.MethodPost
			if r.Protocol == GET {
				method = doh.MethodGet
			}
			resp, err = c.dohClient.QueryWithDOHMsg(method, doh.Resolver{URL: r.URL}, msg)
		}

		if err != nil || resp == nil {
			continue
		}

		if resp.Rcode != dns.RcodeSuccess {
			continue
		}

		// In case we get a non empty answer stop retrying
		return resp, nil
	}
	return resp, errors.New("could not resolve, max retries exceeded")
}

// Query sends a provided dns request and return enriched response
func (c *Client) Query(host string, requestType uint16) (*DNSData, error) {
	return c.QueryMultiple(host, []uint16{requestType})
}

// A helper function
func (c *Client) A(host string) (*DNSData, error) {
	return c.QueryMultiple(host, []uint16{dns.TypeA})
}

// AAAA helper function
func (c *Client) AAAA(host string) (*DNSData, error) {
	return c.QueryMultiple(host, []uint16{dns.TypeAAAA})
}

// MX helper function
func (c *Client) MX(host string) (*DNSData, error) {
	return c.QueryMultiple(host, []uint16{dns.TypeMX})
}

// CNAME helper function
func (c *Client) CNAME(host string) (*DNSData, error) {
	return c.QueryMultiple(host, []uint16{dns.TypeCNAME})
}

// SOA helper function
func (c *Client) SOA(host string) (*DNSData, error) {
	return c.QueryMultiple(host, []uint16{dns.TypeSOA})
}

// TXT helper function
func (c *Client) TXT(host string) (*DNSData, error) {
	return c.QueryMultiple(host, []uint16{dns.TypeTXT})
}

// PTR helper function
func (c *Client) PTR(host string) (*DNSData, error) {
	return c.QueryMultiple(host, []uint16{dns.TypePTR})
}

// NS helper function
func (c *Client) NS(host string) (*DNSData, error) {
	return c.QueryMultiple(host, []uint16{dns.TypeNS})
}

<<<<<<< HEAD
// AXFR helper function
func (c *Client) AXFR(host string) (*AXFRData, error) {
	return c.axfr(host)
}

// QueryMultiple sends a provided dns request and return the data with a specific resolver
func (c *Client) QueryMultipleWithResolver(host string, requestTypes []uint16, resolver Resolver) (*DNSData, error) {
	return c.queryMultiple(host, requestTypes, resolver)
=======
// CAA helper function
func (c *Client) CAA(host string) (*DNSData, error) {
	return c.QueryMultiple(host, []uint16{dns.TypeCAA})
>>>>>>> a15667f1
}

// QueryMultiple sends a provided dns request and return the data
func (c *Client) QueryMultiple(host string, requestTypes []uint16) (*DNSData, error) {
	return c.queryMultiple(host, requestTypes, nil)
}

// QueryMultiple sends a provided dns request and return the data
func (c *Client) queryMultiple(host string, requestTypes []uint16, resolver Resolver) (*DNSData, error) {
	var (
		dnsdata DNSData
		err     error
	)

	// integrate data with known hosts in case
	if c.options.Hostsfile {
		if ips, ok := c.knownHosts[host]; ok {
			for _, ip := range ips {
				if iputil.IsIPv4(ip) {
					dnsdata.A = append(dnsdata.A, ip)
				} else if iputil.IsIPv6(ip) {
					dnsdata.AAAA = append(dnsdata.AAAA, ip)
				}
			}
		}
	}

	msg := &dns.Msg{}
	msg.Id = dns.Id()
	msg.SetEdns0(4096, false)

	for _, requestType := range requestTypes {
		name := dns.Fqdn(host)
		msg.Question = make([]dns.Question, 1)

		switch requestType {
		case dns.TypeAXFR:
			msg.SetAxfr(name)
		case dns.TypePTR: // In case of PTR adjust the domain name
			var err error
			if net.ParseIP(host) != nil {
				name, err = dns.ReverseAddr(host)
				if err != nil {
					return nil, err
				}
			}
			fallthrough
		default:
			// Enable Extension Mechanisms for DNS for all messages
			msg.RecursionDesired = true
			question := dns.Question{
				Name:   name,
				Qtype:  requestType,
				Qclass: dns.ClassINET,
			}
			msg.Question[0] = question
		}

		var (
			resp   *dns.Msg
			trResp chan *dns.Envelope
		)
		for i := 0; i < c.options.MaxRetries; i++ {
			index := atomic.AddUint32(&c.serversIndex, 1)
			if resolver == nil {
				resolver = c.resolvers[index%uint32(len(c.resolvers))]
			}
			switch r := resolver.(type) {
			case *NetworkResolver:
				if requestType == dns.TypeAXFR {
					var dnsconn *dns.Conn
					switch r.Protocol {
					case TCP:
						dnsconn, err = c.tcpClient.Dial(resolver.String())
					case UDP:
						dnsconn, err = c.udpClient.Dial(resolver.String())
					case DOT:
						dnsconn, err = c.dotClient.Dial(resolver.String())
					default:
						dnsconn, err = c.tcpClient.Dial(resolver.String())
					}
					if err != nil {
						break
					}
					defer dnsconn.Close()
					dnsTransfer := &dns.Transfer{Conn: dnsconn}
					trResp, err = dnsTransfer.In(msg, resolver.String())
				} else {
					switch r.Protocol {
					case TCP:
						resp, _, err = c.tcpClient.Exchange(msg, resolver.String())
					case UDP:
						resp, _, err = c.udpClient.Exchange(msg, resolver.String())
					case DOT:
						resp, _, err = c.dotClient.Exchange(msg, resolver.String())
					}
				}
			case *DohResolver:
				method := doh.MethodPost
				if r.Protocol == GET {
					method = doh.MethodGet
				}
				resp, err = c.dohClient.QueryWithDOHMsg(method, doh.Resolver{URL: r.URL}, msg)
			}

			if err != nil || (trResp == nil && resp == nil) {
				continue
			}

			// https://github.com/projectdiscovery/retryabledns/issues/25
			if resp != nil && resp.Truncated && c.TCPFallback {
				resp, _, err = c.tcpClient.Exchange(msg, resolver.String())
				if err != nil || resp == nil {
					continue
				}
			}

			switch requestType {
			case dns.TypeAXFR:
				err = dnsdata.ParseFromEnvelopeChan(trResp)
			default:
				err = dnsdata.ParseFromMsg(resp)
			}

			// populate anyway basic info
			dnsdata.Host = host
			switch {
			case resp != nil:
				dnsdata.StatusCode = dns.RcodeToString[resp.Rcode]
				dnsdata.StatusCodeRaw = resp.Rcode
				dnsdata.Raw += resp.String()
			case trResp != nil:
				// pass
			}
			dnsdata.Timestamp = time.Now()
			dnsdata.Resolver = append(dnsdata.Resolver, resolver.String())

			if err != nil || !dnsdata.contains() {
				continue
			}
			dnsdata.dedupe()

			// stop on success
			if resp != nil && resp.Rcode == dns.RcodeSuccess {
				break
			}
			if trResp != nil {
				break
			}
		}
	}

	return &dnsdata, err
}

// QueryParallel sends a provided dns request to multiple resolvers in parallel
func (c *Client) QueryParallel(host string, requestType uint16, resolvers []string) ([]*DNSData, error) {
	msg := dns.Msg{}
	msg.SetQuestion(dns.CanonicalName(host), requestType)

	var dnsdatas []*DNSData

	var wg sync.WaitGroup
	for _, resolver := range resolvers {
		var dnsdata DNSData
		dnsdatas = append(dnsdatas, &dnsdata)
		wg.Add(1)
		go func(resolver string, dnsdata *DNSData) {
			defer wg.Done()
			resp, err := dns.Exchange(msg.Copy(), resolver)
			if err != nil {
				return
			}
			err = dnsdata.ParseFromMsg(resp)
			if err != nil {
				return
			}
			dnsdata.Host = host
			dnsdata.StatusCode = dns.RcodeToString[resp.Rcode]
			dnsdata.StatusCodeRaw = resp.Rcode
			dnsdata.Timestamp = time.Now()
			dnsdata.Resolver = append(dnsdata.Resolver, resolver)
			dnsdata.RawResp = resp
			dnsdata.Raw = resp.String()
			dnsdata.dedupe()
		}(resolver, &dnsdata)
	}

	wg.Wait()

	return dnsdatas, nil
}

// Trace the requested domain with the provided query type
func (c *Client) Trace(host string, requestType uint16, maxrecursion int) (*TraceData, error) {
	var tracedata TraceData
	host = dns.CanonicalName(host)
	msg := dns.Msg{}
	msg.SetQuestion(host, requestType)
	servers := RootDNSServersIPv4
	seenNS := make(map[string]struct{})
	for i := 1; i < maxrecursion; i++ {
		msg.SetQuestion(host, requestType)
		dnsdatas, err := c.QueryParallel(host, requestType, servers)
		if err != nil {
			return nil, err
		}

		for _, server := range servers {
			seenNS[server] = struct{}{}
		}

		if len(dnsdatas) == 0 {
			return &tracedata, nil
		}

		for _, dnsdata := range dnsdatas {
			if dnsdata != nil && len(dnsdata.Resolver) > 0 {
				tracedata.DNSData = append(tracedata.DNSData, dnsdata)
			}
		}

		var newNSResolvers []string
		var nextCname string
		for _, d := range dnsdatas {
			// Add ns records as new resolvers
			for _, ns := range d.NS {
				ips, err := net.LookupIP(ns)
				if err != nil {
					continue
				}
				for _, ip := range ips {
					if ip.To4() != nil {
						newNSResolvers = append(newNSResolvers, net.JoinHostPort(ip.String(), "53"))
					}
				}
			}
			// Follow CNAME - should happen at the final step of the trace
			for _, cname := range d.CNAME {
				if nextCname == "" {
					nextCname = cname
					break
				}
			}
		}
		newNSResolvers = sliceutil.Dedupe(newNSResolvers)

		// if we have no new resolvers => return
		if len(newNSResolvers) == 0 {
			break
		}

		// Pick a random server
		randomServer := newNSResolvers[rand.Intn(len(newNSResolvers))]
		// If we pick the same resolver and we are not following any new cname => return
		if _, ok := seenNS[randomServer]; ok && nextCname == "" {
			break
		}

		servers = []string{randomServer}

		// follow cname if any
		if nextCname != "" {
			host = nextCname
		}
	}

	return &tracedata, nil
}

func (c *Client) axfr(host string) (*AXFRData, error) {
	// obtain ns servers
	dnsData, err := c.NS(host)
	if err != nil {
		return nil, err
	}
	// resolve ns servers to ips
	var resolvers []Resolver

	for _, ns := range dnsData.NS {
		nsData, err := c.A(ns)
		if err != nil {
			continue
		}
		for _, a := range nsData.A {
			resolvers = append(resolvers, &NetworkResolver{Protocol: TCP, Host: a, Port: "53"})
		}
	}

	resolvers = append(resolvers, c.resolvers...)

	var data []*DNSData
	// perform zone transfer for each ns
	for _, resolver := range resolvers {
		nsData, err := c.QueryMultipleWithResolver(host, []uint16{dns.TypeAXFR}, resolver)
		if err != nil {
			continue
		}
		data = append(data, nsData)
	}

	return &AXFRData{Host: host, DNSData: data}, nil
}

// DNSData is the data for a DNS request response
type DNSData struct {
	Host           string     `json:"host,omitempty"`
	TTL            int        `json:"ttl,omitempty"`
	Resolver       []string   `json:"resolver,omitempty"`
	A              []string   `json:"a,omitempty"`
	AAAA           []string   `json:"aaaa,omitempty"`
	CNAME          []string   `json:"cname,omitempty"`
	MX             []string   `json:"mx,omitempty"`
	PTR            []string   `json:"ptr,omitempty"`
	SOA            []string   `json:"soa,omitempty"`
	NS             []string   `json:"ns,omitempty"`
	TXT            []string   `json:"txt,omitempty"`
	CAA            []string   `json:"caa,omitempty"`
	AllRecords     []string   `json:"all,omitempty"`
	Raw            string     `json:"raw,omitempty"`
	HasInternalIPs bool       `json:"has_internal_ips,omitempty"`
	InternalIPs    []string   `json:"internal_ips,omitempty"`
	StatusCode     string     `json:"status_code,omitempty"`
	StatusCodeRaw  int        `json:"status_code_raw,omitempty"`
	TraceData      *TraceData `json:"trace,omitempty"`
	AXFRData       *AXFRData  `json:"axfr,omitempty"`
	RawResp        *dns.Msg   `json:"raw_resp,omitempty"`
	Timestamp      time.Time  `json:"timestamp,omitempty"`
	CAA            []string   `json:"caa,omitempty"`
}

// CheckInternalIPs when set to true returns if DNS response IPs
// belong to internal IP ranges.
var CheckInternalIPs = false

func (d *DNSData) ParseFromRR(rrs []dns.RR) error {
	for _, record := range rrs {
		switch recordType := record.(type) {
		case *dns.A:
			if CheckInternalIPs && internalRangeCheckerInstance != nil && internalRangeCheckerInstance.ContainsIPv4(recordType.A) {
				d.HasInternalIPs = true
				d.InternalIPs = append(d.InternalIPs, trimChars(recordType.A.String()))
			}
			d.A = append(d.A, trimChars(recordType.A.String()))
		case *dns.NS:
			d.NS = append(d.NS, trimChars(recordType.Ns))
		case *dns.CNAME:
			d.CNAME = append(d.CNAME, trimChars(recordType.Target))
		case *dns.SOA:
			d.SOA = append(d.SOA, trimChars(recordType.Ns))
			d.SOA = append(d.SOA, trimChars(recordType.Mbox))
		case *dns.PTR:
			d.PTR = append(d.PTR, trimChars(recordType.Ptr))
		case *dns.MX:
			d.MX = append(d.MX, trimChars(recordType.Mx))
		case *dns.CAA:
			d.CAA = append(d.CAA, trimChars(recordType.Value))
		case *dns.TXT:
			for _, txt := range recordType.Txt {
				d.TXT = append(d.TXT, trimChars(txt))
			}
		case *dns.AAAA:
			if CheckInternalIPs && internalRangeCheckerInstance.ContainsIPv6(recordType.AAAA) {
				d.HasInternalIPs = true
				d.InternalIPs = append(d.InternalIPs, trimChars(recordType.AAAA.String()))
			}
			d.AAAA = append(d.AAAA, trimChars(recordType.AAAA.String()))
		case *dns.CAA:
			d.CAA = append(d.CAA, recordType.String())
		}
		d.AllRecords = append(d.AllRecords, record.String())
	}
	return nil
}

// ParseFromMsg and enrich data
func (d *DNSData) ParseFromMsg(msg *dns.Msg) error {
	allRecords := append(msg.Answer, msg.Extra...)
	allRecords = append(allRecords, msg.Ns...)
	return d.ParseFromRR(allRecords)
}

func (d *DNSData) ParseFromEnvelopeChan(envChan chan *dns.Envelope) error {
	var allRecords []dns.RR
	for env := range envChan {
		if env.Error != nil {
			return env.Error
		}
		allRecords = append(allRecords, env.RR...)
	}
	return d.ParseFromRR(allRecords)
}

func (d *DNSData) contains() bool {
	return len(d.A) > 0 || len(d.AAAA) > 0 || len(d.CNAME) > 0 || len(d.MX) > 0 || len(d.NS) > 0 || len(d.PTR) > 0 || len(d.TXT) > 0 || len(d.SOA) > 0 || len(d.CAA) > 0
}

// JSON returns the object as json string
func (d *DNSData) JSON() (string, error) {
	b, err := json.Marshal(&d)
	return string(b), err
}

func trimChars(s string) string {
	return strings.TrimRight(s, ".")
}

func (d *DNSData) dedupe() {
<<<<<<< HEAD
	d.Resolver = sliceutil.Dedupe(d.Resolver)
	d.A = sliceutil.Dedupe(d.A)
	d.AAAA = sliceutil.Dedupe(d.AAAA)
	d.CNAME = sliceutil.Dedupe(d.CNAME)
	d.MX = sliceutil.Dedupe(d.MX)
	d.PTR = sliceutil.Dedupe(d.PTR)
	d.SOA = sliceutil.Dedupe(d.SOA)
	d.NS = sliceutil.Dedupe(d.NS)
	d.TXT = sliceutil.Dedupe(d.TXT)
	d.AllRecords = sliceutil.Dedupe(d.AllRecords)
=======
	d.Resolver = deduplicate(d.Resolver)
	d.A = deduplicate(d.A)
	d.AAAA = deduplicate(d.AAAA)
	d.CNAME = deduplicate(d.CNAME)
	d.MX = deduplicate(d.MX)
	d.PTR = deduplicate(d.PTR)
	d.SOA = deduplicate(d.SOA)
	d.NS = deduplicate(d.NS)
	d.TXT = deduplicate(d.TXT)
	d.CAA = deduplicate(d.CAA)
>>>>>>> a15667f1
}

// Marshal encodes the dnsdata to a binary representation
func (d *DNSData) Marshal() ([]byte, error) {
	var b bytes.Buffer
	enc := gob.NewEncoder(&b)
	err := enc.Encode(d)
	if err != nil {
		return nil, err
	}
	return b.Bytes(), nil
}

// Unmarshal decodes the dnsdata from a binary representation
func (d *DNSData) Unmarshal(b []byte) error {
	dec := gob.NewDecoder(bytes.NewBuffer(b))
	return dec.Decode(&d)
}

// TraceData contains the trace information for a dns query
type TraceData struct {
	Host    string     `json:"host,omitempty"`
	DNSData []*DNSData `json:"chain,omitempty"`
}

type AXFRData struct {
	Host    string     `json:"host,omitempty"`
	DNSData []*DNSData `json:"chain,omitempty"`
}<|MERGE_RESOLUTION|>--- conflicted
+++ resolved
@@ -186,8 +186,6 @@
 	return c.QueryMultiple(host, []uint16{dns.TypeNS})
 }
 
-<<<<<<< HEAD
-// AXFR helper function
 func (c *Client) AXFR(host string) (*AXFRData, error) {
 	return c.axfr(host)
 }
@@ -195,11 +193,11 @@
 // QueryMultiple sends a provided dns request and return the data with a specific resolver
 func (c *Client) QueryMultipleWithResolver(host string, requestTypes []uint16, resolver Resolver) (*DNSData, error) {
 	return c.queryMultiple(host, requestTypes, resolver)
-=======
+}
+
 // CAA helper function
 func (c *Client) CAA(host string) (*DNSData, error) {
 	return c.QueryMultiple(host, []uint16{dns.TypeCAA})
->>>>>>> a15667f1
 }
 
 // QueryMultiple sends a provided dns request and return the data
@@ -608,18 +606,6 @@
 }
 
 func (d *DNSData) dedupe() {
-<<<<<<< HEAD
-	d.Resolver = sliceutil.Dedupe(d.Resolver)
-	d.A = sliceutil.Dedupe(d.A)
-	d.AAAA = sliceutil.Dedupe(d.AAAA)
-	d.CNAME = sliceutil.Dedupe(d.CNAME)
-	d.MX = sliceutil.Dedupe(d.MX)
-	d.PTR = sliceutil.Dedupe(d.PTR)
-	d.SOA = sliceutil.Dedupe(d.SOA)
-	d.NS = sliceutil.Dedupe(d.NS)
-	d.TXT = sliceutil.Dedupe(d.TXT)
-	d.AllRecords = sliceutil.Dedupe(d.AllRecords)
-=======
 	d.Resolver = deduplicate(d.Resolver)
 	d.A = deduplicate(d.A)
 	d.AAAA = deduplicate(d.AAAA)
@@ -630,7 +616,7 @@
 	d.NS = deduplicate(d.NS)
 	d.TXT = deduplicate(d.TXT)
 	d.CAA = deduplicate(d.CAA)
->>>>>>> a15667f1
+  d.AllRecords = sliceutil.Dedupe(d.AllRecords)
 }
 
 // Marshal encodes the dnsdata to a binary representation
