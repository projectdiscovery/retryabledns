package retryabledns

import (
	"bytes"
	"context"
	"encoding/gob"
	"encoding/json"
	"errors"
	"fmt"
	"math/rand"
	"net"
	"strings"
	"sync"
	"sync/atomic"
	"time"

	"github.com/miekg/dns"
	"github.com/projectdiscovery/retryabledns/doh"
	"github.com/projectdiscovery/retryabledns/hostsfile"
	iputil "github.com/projectdiscovery/utils/ip"
	mapsutil "github.com/projectdiscovery/utils/maps"
	sliceutil "github.com/projectdiscovery/utils/slice"
)

<<<<<<< HEAD
var (
	DefaultMaxPerCNAMEFollows = 32
)
=======
var ErrRetriesExceeded = errors.New("could not resolve, max retries exceeded")
>>>>>>> 86a5a5a4

var internalRangeCheckerInstance *internalRangeChecker

func init() {
	var err error
	internalRangeCheckerInstance, err = newInternalRangeChecker()
	if err != nil {
		fmt.Printf("could not initialize range checker: %s\n", err)
	}
}

// Client is a DNS resolver client to resolve hostnames.
type Client struct {
	resolvers    []Resolver
	options      Options
	serversIndex uint32
	TCPFallback  bool
	udpClient    *dns.Client
	udpConnPool  mapsutil.SyncLockMap[string, *ConnPool]
	tcpClient    *dns.Client
	dohClient    *doh.Client
	dotClient    *dns.Client
	knownHosts   map[string][]string
}

// New creates a new dns client
func New(baseResolvers []string, maxRetries int) (*Client, error) {
	return NewWithOptions(Options{BaseResolvers: baseResolvers, MaxRetries: maxRetries})
}

// New creates a new dns client with options
func NewWithOptions(options Options) (*Client, error) {
	if err := options.Validate(); err != nil {
		return nil, err
	}
	parsedBaseResolvers := parseResolvers(sliceutil.Dedupe(options.BaseResolvers))
	var knownHosts map[string][]string
	if options.Hostsfile {
		knownHosts, _ = hostsfile.ParseDefault()
	}

	if options.MaxPerCNAMEFollows == 0 {
		options.MaxPerCNAMEFollows = DefaultMaxPerCNAMEFollows
	}

	httpClient := doh.NewHttpClientWithTimeout(options.Timeout)

	client := Client{
		options:   options,
		resolvers: parsedBaseResolvers,
		udpClient: &dns.Client{
			Net:     "",
			Timeout: options.Timeout,
			Dialer: &net.Dialer{
				LocalAddr: options.GetLocalAddr(UDP),
			},
		},
		tcpClient: &dns.Client{
			Net:     TCP.String(),
			Timeout: options.Timeout,
			Dialer: &net.Dialer{
				LocalAddr: options.GetLocalAddr(TCP),
			},
		},
		dohClient: doh.NewWithOptions(
			doh.Options{
				HttpClient: httpClient,
			},
		),
		dotClient: &dns.Client{
			Net:     "tcp-tls",
			Timeout: options.Timeout,
			Dialer: &net.Dialer{
				LocalAddr: options.GetLocalAddr(TCP),
			},
		},
		knownHosts: knownHosts,
	}
	if options.ConnectionPoolThreads > 1 {
		client.udpConnPool = mapsutil.SyncLockMap[string, *ConnPool]{
			Map: make(mapsutil.Map[string, *ConnPool]),
		}
		for _, resolver := range client.resolvers {
			resolverHost, resolverPort, err := net.SplitHostPort(resolver.String())
			if err != nil {
				return nil, err
			}
			networkResolver := NetworkResolver{
				Protocol: UDP,
				Port:     resolverPort,
				Host:     resolverHost,
			}
			udpConnPool, err := NewConnPool(networkResolver, options.ConnectionPoolThreads)
			if err != nil {
				return nil, err
			}
			_ = client.udpConnPool.Set(resolver.String(), udpConnPool)
		}
	}
	return &client, nil
}

// ResolveWithSyscall attempts to resolve the host through system calls
func (c *Client) ResolveWithSyscall(host string) (*DNSData, error) {
	ips, err := net.LookupIP(host)
	if err != nil {
		return nil, err
	}
	var d DNSData
	d.Host = host
	for _, ip := range ips {
		if ipv4 := ip.To4(); ipv4 != nil {
			d.A = append(d.A, ip.String())
		} else if ipv6 := ip.To16(); ipv6 != nil {
			d.AAAA = append(d.AAAA, ip.String())
		}
	}

	return &d, nil
}

// Resolve is the underlying resolve function that actually resolves a host
// and gets the ip records for that host.
func (c *Client) Resolve(host string) (*DNSData, error) {
	return c.QueryMultiple(host, []uint16{dns.TypeA, dns.TypeAAAA})
}

// Do sends a provided dns request and return the raw native response
func (c *Client) Do(msg *dns.Msg) (*dns.Msg, error) {
	var resp *dns.Msg
	var err error
	for i := 0; i < c.options.MaxRetries; i++ {
		index := atomic.AddUint32(&c.serversIndex, 1)
		resolver := c.resolvers[index%uint32(len(c.resolvers))]

		switch r := resolver.(type) {
		case *NetworkResolver:
			switch r.Protocol {
			case TCP:
				resp, _, err = c.tcpClient.Exchange(msg, resolver.String())
			case UDP:
				if c.options.ConnectionPoolThreads > 1 {
					if udpConnPool, ok := c.udpConnPool.Get(resolver.String()); ok {
						resp, _, err = udpConnPool.Exchange(context.TODO(), c.udpClient, msg)
					}
				} else {
					resp, _, err = c.udpClient.Exchange(msg, resolver.String())
				}
			case DOT:
				resp, _, err = c.dotClient.Exchange(msg, resolver.String())
			}
		case *DohResolver:
			method := doh.MethodPost
			if r.Protocol == GET {
				method = doh.MethodGet
			}
			resp, err = c.dohClient.QueryWithDOHMsg(method, doh.Resolver{URL: r.URL}, msg)
		}

		if err != nil || resp == nil {
			continue
		}

		if resp.Rcode != dns.RcodeSuccess {
			continue
		}

		// In case we get a non empty answer stop retrying
		return resp, nil
	}
	return resp, ErrRetriesExceeded
}

// Query sends a provided dns request and return enriched response
func (c *Client) Query(host string, requestType uint16) (*DNSData, error) {
	return c.QueryMultiple(host, []uint16{requestType})
}

// A helper function
func (c *Client) A(host string) (*DNSData, error) {
	return c.QueryMultiple(host, []uint16{dns.TypeA})
}

// AAAA helper function
func (c *Client) AAAA(host string) (*DNSData, error) {
	return c.QueryMultiple(host, []uint16{dns.TypeAAAA})
}

// MX helper function
func (c *Client) MX(host string) (*DNSData, error) {
	return c.QueryMultiple(host, []uint16{dns.TypeMX})
}

// CNAME helper function
func (c *Client) CNAME(host string) (*DNSData, error) {
	return c.QueryMultiple(host, []uint16{dns.TypeCNAME})
}

// SOA helper function
func (c *Client) SOA(host string) (*DNSData, error) {
	return c.QueryMultiple(host, []uint16{dns.TypeSOA})
}

// TXT helper function
func (c *Client) TXT(host string) (*DNSData, error) {
	return c.QueryMultiple(host, []uint16{dns.TypeTXT})
}

// SRV helper function
func (c *Client) SRV(host string) (*DNSData, error) {
	return c.QueryMultiple(host, []uint16{dns.TypeSRV})
}

// PTR helper function
func (c *Client) PTR(host string) (*DNSData, error) {
	return c.QueryMultiple(host, []uint16{dns.TypePTR})
}

// ANY helper function
func (c *Client) ANY(host string) (*DNSData, error) {
	return c.QueryMultiple(host, []uint16{dns.TypeANY})
}

// NS helper function
func (c *Client) NS(host string) (*DNSData, error) {
	return c.QueryMultiple(host, []uint16{dns.TypeNS})
}

func (c *Client) AXFR(host string) (*AXFRData, error) {
	return c.axfr(host)
}

// QueryMultiple sends a provided dns request and return the data with a specific resolver
func (c *Client) QueryMultipleWithResolver(host string, requestTypes []uint16, resolver Resolver) (*DNSData, error) {
	return c.queryMultiple(host, requestTypes, resolver)
}

// CAA helper function
func (c *Client) CAA(host string) (*DNSData, error) {
	return c.QueryMultiple(host, []uint16{dns.TypeCAA})
}

// QueryMultiple sends a provided dns request and return the data
func (c *Client) QueryMultiple(host string, requestTypes []uint16) (*DNSData, error) {
	return c.queryMultiple(host, requestTypes, nil)
}

// QueryMultiple sends a provided dns request and return the data
func (c *Client) queryMultiple(host string, requestTypes []uint16, resolver Resolver) (*DNSData, error) {
	var (
		hasResolver bool = resolver != nil
		dnsdata     DNSData
		err         error
	)

	// integrate data with known hosts in case
	if c.options.Hostsfile {
		if ips, ok := c.knownHosts[host]; ok {
			for _, ip := range ips {
				if iputil.IsIPv4(ip) {
					dnsdata.A = append(dnsdata.A, ip)
				} else if iputil.IsIPv6(ip) {
					dnsdata.AAAA = append(dnsdata.AAAA, ip)
				}
			}
		}
		if len(dnsdata.AAAA)+len(dnsdata.A) > 0 {
			dnsdata.HostsFile = true
		}
	}

	msg := &dns.Msg{}
	msg.Id = dns.Id()
	msg.SetEdns0(4096, false)

	for _, requestType := range requestTypes {
		name := dns.Fqdn(host)
		msg.Question = make([]dns.Question, 1)

		switch requestType {
		case dns.TypeAXFR:
			msg.SetAxfr(name)
		case dns.TypePTR: // In case of PTR adjust the domain name
			var err error
			if net.ParseIP(host) != nil {
				name, err = dns.ReverseAddr(host)
				if err != nil {
					return nil, err
				}
			}
			fallthrough
		default:
			// Enable Extension Mechanisms for DNS for all messages
			msg.RecursionDesired = true
			question := dns.Question{
				Name:   name,
				Qtype:  requestType,
				Qclass: dns.ClassINET,
			}
			msg.Question[0] = question
		}

		var (
			resp   *dns.Msg
			trResp chan *dns.Envelope
			i      int
		)
		for i = 0; i < c.options.MaxRetries; i++ {
			index := atomic.AddUint32(&c.serversIndex, 1)
			if !hasResolver {
				resolver = c.resolvers[index%uint32(len(c.resolvers))]
			}
			switch r := resolver.(type) {
			case *NetworkResolver:
				if requestType == dns.TypeAXFR {
					var dnsconn *dns.Conn
					switch r.Protocol {
					case TCP:
						dnsconn, err = c.tcpClient.Dial(resolver.String())
					case UDP:
						dnsconn, err = c.udpClient.Dial(resolver.String())
					case DOT:
						dnsconn, err = c.dotClient.Dial(resolver.String())
					default:
						dnsconn, err = c.tcpClient.Dial(resolver.String())
					}
					if err != nil {
						break
					}
					defer dnsconn.Close()
					dnsTransfer := &dns.Transfer{Conn: dnsconn}
					trResp, err = dnsTransfer.In(msg, resolver.String())
				} else {
					switch r.Protocol {
					case TCP:
						resp, _, err = c.tcpClient.Exchange(msg, resolver.String())
					case UDP:
						if c.options.ConnectionPoolThreads > 1 {
							if udpConnPool, ok := c.udpConnPool.Get(resolver.String()); ok {
								resp, _, err = udpConnPool.Exchange(context.TODO(), c.udpClient, msg)
							}
						} else {
							resp, _, err = c.udpClient.Exchange(msg, resolver.String())
						}
					case DOT:
						resp, _, err = c.dotClient.Exchange(msg, resolver.String())
					}
				}
			case *DohResolver:
				method := doh.MethodPost
				if r.Protocol == GET {
					method = doh.MethodGet
				}
				resp, err = c.dohClient.QueryWithDOHMsg(method, doh.Resolver{URL: r.URL}, msg)
			}

			if err != nil || (trResp == nil && resp == nil) {
				continue
			}

			// https://github.com/projectdiscovery/retryabledns/issues/25
			if resp != nil && resp.Truncated && c.TCPFallback {
				resp, _, err = c.tcpClient.Exchange(msg, resolver.String())
				if err != nil || resp == nil {
					continue
				}
			}

			switch requestType {
			case dns.TypeAXFR:
				err = dnsdata.ParseFromEnvelopeChan(trResp)
			default:
				err = dnsdata.ParseFromMsg(resp)
			}

			// Note: this will refer only to the last valid response
			// the whole series of responses can be found in the dnsdata.Raw field
			dnsdata.RawResp = resp

			// populate anyway basic info
			dnsdata.Host = host
			switch {
			case resp != nil:
				dnsdata.StatusCode = dns.RcodeToString[resp.Rcode]
				dnsdata.StatusCodeRaw = resp.Rcode
				dnsdata.Raw += resp.String()
			case trResp != nil:
				// pass
			}
			dnsdata.Timestamp = time.Now()
			dnsdata.Resolver = append(dnsdata.Resolver, resolver.String())

			if err != nil || !dnsdata.contains() {
				continue
			}
			dnsdata.dedupe()

			// stop on success
			if resp != nil && resp.Rcode == dns.RcodeSuccess {
				break
			}
			if trResp != nil {
				break
			}
		}
		// Finished retry loop at limit, bail out
		if i == c.options.MaxRetries {
			err = ErrRetriesExceeded
			break
		}
	}

	return &dnsdata, err
}

// QueryParallel sends a provided dns request to multiple resolvers in parallel
func (c *Client) QueryParallel(host string, requestType uint16, resolvers []string) ([]*DNSData, error) {
	msg := dns.Msg{}
	msg.SetQuestion(dns.CanonicalName(host), requestType)

	var dnsdatas []*DNSData

	var wg sync.WaitGroup
	for _, resolver := range resolvers {
		var dnsdata DNSData
		dnsdatas = append(dnsdatas, &dnsdata)
		wg.Add(1)
		go func(resolver string, dnsdata *DNSData) {
			defer wg.Done()
			resp, err := dns.Exchange(msg.Copy(), resolver)
			if err != nil {
				return
			}
			err = dnsdata.ParseFromMsg(resp)
			if err != nil {
				return
			}
			dnsdata.Host = host
			dnsdata.StatusCode = dns.RcodeToString[resp.Rcode]
			dnsdata.StatusCodeRaw = resp.Rcode
			dnsdata.Timestamp = time.Now()
			dnsdata.Resolver = append(dnsdata.Resolver, resolver)
			dnsdata.RawResp = resp
			dnsdata.Raw = resp.String()
			dnsdata.dedupe()
		}(resolver, &dnsdata)
	}

	wg.Wait()

	return dnsdatas, nil
}

// Trace the requested domain with the provided query type
func (c *Client) Trace(host string, requestType uint16, maxrecursion int) (*TraceData, error) {
	var tracedata TraceData
	host = dns.CanonicalName(host)
	msg := dns.Msg{}
	msg.SetQuestion(host, requestType)
	servers := RootDNSServersIPv4
	seenNS := make(map[string]struct{})
	seenCName := make(map[string]int)
	for i := 1; i < maxrecursion; i++ {
		msg.SetQuestion(host, requestType)
		dnsdatas, err := c.QueryParallel(host, requestType, servers)
		if err != nil {
			return nil, err
		}

		for _, server := range servers {
			seenNS[server] = struct{}{}
		}

		if len(dnsdatas) == 0 {
			return &tracedata, nil
		}

		for _, dnsdata := range dnsdatas {
			if dnsdata != nil && len(dnsdata.Resolver) > 0 {
				tracedata.DNSData = append(tracedata.DNSData, dnsdata)
			}
		}

		var newNSResolvers []string
		var nextCname string
		for _, d := range dnsdatas {
			// Add ns records as new resolvers
			for _, ns := range d.NS {
				ips, err := net.LookupIP(ns)
				if err != nil {
					continue
				}
				for _, ip := range ips {
					if ip.To4() != nil {
						newNSResolvers = append(newNSResolvers, net.JoinHostPort(ip.String(), "53"))
					}
				}
			}
			// Follow CNAME - should happen at the final step of the trace
			for _, cname := range d.CNAME {
				if nextCname == "" {
					nextCname = cname
					break
				}
			}
		}
		newNSResolvers = sliceutil.Dedupe(newNSResolvers)

		// if we have no new resolvers => return
		if len(newNSResolvers) == 0 {
			break
		}

		// Pick a random server
		randomServer := newNSResolvers[rand.Intn(len(newNSResolvers))]
		// If we pick the same resolver and we are not following any new cname => return
		if _, ok := seenNS[randomServer]; ok && nextCname == "" {
			break
		}

		servers = []string{randomServer}

		// follow cname if any
		if nextCname != "" {
			seenCName[nextCname]++
			if seenCName[nextCname] > c.options.MaxPerCNAMEFollows {
				break
			}
			host = nextCname
		}
	}

	return &tracedata, nil
}

func (c *Client) axfr(host string) (*AXFRData, error) {
	// obtain ns servers
	dnsData, err := c.NS(host)
	if err != nil {
		return nil, err
	}
	// resolve ns servers to ips
	var resolvers []Resolver

	for _, ns := range dnsData.NS {
		nsData, err := c.A(ns)
		if err != nil {
			continue
		}
		for _, a := range nsData.A {
			resolvers = append(resolvers, &NetworkResolver{Protocol: TCP, Host: a, Port: "53"})
		}
	}

	resolvers = append(resolvers, c.resolvers...)

	var data []*DNSData
	// perform zone transfer for each ns
	for _, resolver := range resolvers {
		nsData, err := c.QueryMultipleWithResolver(host, []uint16{dns.TypeAXFR}, resolver)
		if err != nil {
			continue
		}
		data = append(data, nsData)
	}

	return &AXFRData{Host: host, DNSData: data}, nil
}

func (c *Client) Close() {
	_ = c.udpConnPool.Iterate(func(_ string, connPool *ConnPool) error {
		connPool.Close()
		return nil
	})
}

// DNSData is the data for a DNS request response
type DNSData struct {
	Host           string     `json:"host,omitempty"`
	TTL            uint32     `json:"ttl,omitempty"`
	Resolver       []string   `json:"resolver,omitempty"`
	A              []string   `json:"a,omitempty"`
	AAAA           []string   `json:"aaaa,omitempty"`
	CNAME          []string   `json:"cname,omitempty"`
	MX             []string   `json:"mx,omitempty"`
	PTR            []string   `json:"ptr,omitempty"`
	SOA            []SOA      `json:"soa,omitempty"`
	NS             []string   `json:"ns,omitempty"`
	TXT            []string   `json:"txt,omitempty"`
	SRV            []string   `json:"srv,omitempty"`
	CAA            []string   `json:"caa,omitempty"`
	AllRecords     []string   `json:"all,omitempty"`
	Raw            string     `json:"raw,omitempty"`
	HasInternalIPs bool       `json:"has_internal_ips,omitempty"`
	InternalIPs    []string   `json:"internal_ips,omitempty"`
	StatusCode     string     `json:"status_code,omitempty"`
	StatusCodeRaw  int        `json:"status_code_raw,omitempty"`
	TraceData      *TraceData `json:"trace,omitempty"`
	AXFRData       *AXFRData  `json:"axfr,omitempty"`
	RawResp        *dns.Msg   `json:"raw_resp,omitempty"`
	Timestamp      time.Time  `json:"timestamp,omitempty"`
	HostsFile      bool       `json:"hosts_file,omitempty"`
}

type SOA struct {
	Name    string `json:"name,omitempty"`
	NS      string `json:"ns,omitempty"`
	Mbox    string `json:"mailbox,omitempty"`
	Serial  uint32 `json:"serial,omitempty"`
	Refresh uint32 `json:"refresh,omitempty"`
	Retry   uint32 `json:"retry,omitempty"`
	Expire  uint32 `json:"expire,omitempty"`
	Minttl  uint32 `json:"minttl,omitempty"`
}

// CheckInternalIPs when set to true returns if DNS response IPs
// belong to internal IP ranges.
var CheckInternalIPs = false

func (d *DNSData) ParseFromRR(rrs []dns.RR) error {
	for _, record := range rrs {
		if d.TTL == 0 && record.Header().Ttl > 0 {
			d.TTL = record.Header().Ttl
		}
		switch recordType := record.(type) {
		case *dns.A:
			if CheckInternalIPs && internalRangeCheckerInstance != nil && internalRangeCheckerInstance.ContainsIPv4(recordType.A) {
				d.HasInternalIPs = true
				d.InternalIPs = append(d.InternalIPs, trimChars(recordType.A.String()))
			}
			d.A = append(d.A, trimChars(recordType.A.String()))
		case *dns.NS:
			d.NS = append(d.NS, trimChars(recordType.Ns))
		case *dns.CNAME:
			d.CNAME = append(d.CNAME, trimChars(recordType.Target))
		case *dns.SOA:
			d.SOA = append(d.SOA, SOA{
				Name:    trimChars(recordType.Hdr.Name),
				NS:      trimChars(recordType.Ns),
				Mbox:    trimChars(recordType.Mbox),
				Serial:  recordType.Serial,
				Refresh: recordType.Refresh,
				Retry:   recordType.Retry,
				Expire:  recordType.Expire,
				Minttl:  recordType.Minttl,
			},
			)
		case *dns.PTR:
			d.PTR = append(d.PTR, trimChars(recordType.Ptr))
		case *dns.MX:
			d.MX = append(d.MX, trimChars(recordType.Mx))
		case *dns.CAA:
			d.CAA = append(d.CAA, trimChars(recordType.Value))
		case *dns.TXT:
			// Per RFC 7208, a single TXT record can be broken up into multiple parts and "MUST be treated as if those strings are concatenated
			// together without adding spaces"; see: https://www.rfc-editor.org/rfc/rfc7208
			d.TXT = append(d.TXT, strings.Join(recordType.Txt, ""))
		case *dns.SRV:
			d.SRV = append(d.SRV, trimChars(recordType.Target))
		case *dns.AAAA:
			if CheckInternalIPs && internalRangeCheckerInstance.ContainsIPv6(recordType.AAAA) {
				d.HasInternalIPs = true
				d.InternalIPs = append(d.InternalIPs, trimChars(recordType.AAAA.String()))
			}
			d.AAAA = append(d.AAAA, trimChars(recordType.AAAA.String()))
		}
		d.AllRecords = append(d.AllRecords, record.String())
	}
	return nil
}

// ParseFromMsg and enrich data
func (d *DNSData) ParseFromMsg(msg *dns.Msg) error {
	allRecords := append(msg.Answer, msg.Extra...)
	allRecords = append(allRecords, msg.Ns...)
	return d.ParseFromRR(allRecords)
}

func (d *DNSData) ParseFromEnvelopeChan(envChan chan *dns.Envelope) error {
	var allRecords []dns.RR
	for env := range envChan {
		if env.Error != nil {
			return env.Error
		}
		allRecords = append(allRecords, env.RR...)
	}
	return d.ParseFromRR(allRecords)
}

func (d *DNSData) contains() bool {
	return len(d.A) > 0 || len(d.AAAA) > 0 || len(d.CNAME) > 0 || len(d.MX) > 0 || len(d.NS) > 0 || len(d.PTR) > 0 || len(d.TXT) > 0 || len(d.SRV) > 0 || len(d.SOA) > 0 || len(d.CAA) > 0
}

// JSON returns the object as json string
func (d *DNSData) JSON() (string, error) {
	b, err := json.Marshal(&d)
	return string(b), err
}

func trimChars(s string) string {
	return strings.TrimRight(s, ".")
}

func (d *DNSData) dedupe() {
	d.Resolver = sliceutil.Dedupe(d.Resolver)
	d.A = sliceutil.Dedupe(d.A)
	d.AAAA = sliceutil.Dedupe(d.AAAA)
	d.CNAME = sliceutil.Dedupe(d.CNAME)
	d.MX = sliceutil.Dedupe(d.MX)
	d.PTR = sliceutil.Dedupe(d.PTR)
	d.NS = sliceutil.Dedupe(d.NS)
	d.TXT = sliceutil.Dedupe(d.TXT)
	d.SRV = sliceutil.Dedupe(d.SRV)
	d.CAA = sliceutil.Dedupe(d.CAA)
	d.AllRecords = sliceutil.Dedupe(d.AllRecords)
}

// Marshal encodes the dnsdata to a binary representation
func (d *DNSData) Marshal() ([]byte, error) {
	var b bytes.Buffer
	enc := gob.NewEncoder(&b)
	err := enc.Encode(d)
	if err != nil {
		return nil, err
	}
	return b.Bytes(), nil
}

// Unmarshal decodes the dnsdata from a binary representation
func (d *DNSData) Unmarshal(b []byte) error {
	dec := gob.NewDecoder(bytes.NewBuffer(b))
	return dec.Decode(&d)
}

// TraceData contains the trace information for a dns query
type TraceData struct {
	Host    string     `json:"host,omitempty"`
	DNSData []*DNSData `json:"chain,omitempty"`
}

type AXFRData struct {
	Host    string     `json:"host,omitempty"`
	DNSData []*DNSData `json:"chain,omitempty"`
}

// GetSOARecords returns the NS and Mbox of all SOA records as a string slice
func (d *DNSData) GetSOARecords() []string {
	var soaRecords []string
	for _, soa := range d.SOA {
		soaRecords = append(soaRecords, soa.NS, soa.Mbox)
	}
	return soaRecords
}<|MERGE_RESOLUTION|>--- conflicted
+++ resolved
@@ -22,13 +22,15 @@
 	sliceutil "github.com/projectdiscovery/utils/slice"
 )
 
-<<<<<<< HEAD
+var ()
+
 var (
+	// DefaultMaxPerCNAMEFollows is the default number of times a CNAME can be followed within a trace
 	DefaultMaxPerCNAMEFollows = 32
+
+	// ErrRetriesExceeded is the error returned when the max retries are exceeded
+	ErrRetriesExceeded = errors.New("could not resolve, max retries exceeded")
 )
-=======
-var ErrRetriesExceeded = errors.New("could not resolve, max retries exceeded")
->>>>>>> 86a5a5a4
 
 var internalRangeCheckerInstance *internalRangeChecker
 
